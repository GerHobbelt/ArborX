/****************************************************************************
 * Copyright (c) 2012-2020 by the ArborX authors                            *
 * All rights reserved.                                                     *
 *                                                                          *
 * This file is part of the ArborX library. ArborX is                       *
 * distributed under a BSD 3-clause license. For the licensing terms see    *
 * the LICENSE file in the top-level directory.                             *
 *                                                                          *
 * SPDX-License-Identifier: BSD-3-Clause                                    *
 ****************************************************************************/

#ifndef ARBORX_DETAILS_BATCHED_QUERIES_HPP
#define ARBORX_DETAILS_BATCHED_QUERIES_HPP

#include <ArborX_AccessTraits.hpp>
#include <ArborX_Box.hpp>
#include <ArborX_DetailsAlgorithms.hpp> // returnCentroid, translateAndScale
#include <ArborX_DetailsMortonCode.hpp> // morton3D
#include <ArborX_DetailsSortUtils.hpp>  // sortObjects
#include <ArborX_DetailsUtils.hpp>      // exclusivePrefixSum, lastElement
#include <ArborX_Macros.hpp>

#include <Kokkos_Core.hpp>

#include <tuple>

namespace ArborX
{

namespace Details
{
template <typename DeviceType>
struct BatchedQueries
{
public:
  // BatchedQueries defines functions for sorting queries along the Z-order
  // space-filling curve in order to minimize data divergence.  The goal is
  // to increase correlation between traversal decisions made by nearby
  // threads and thereby increase performance.
  //
  // NOTE: sortQueriesAlongZOrderCurve() does not actually apply the sorting
  // order, it returns the permutation indices.  applyPermutation() was added
  // in that purpose.  reversePermutation() is able to restore the initial
  // order on the results that are in "compressed row storage" format.  You
  // may notice it is not used any more in the code that performs the batched
  // queries.  We found that it was slighly more performant to add a level of
  // indirection when recording results rather than using that function at
  // the end.  We decided to keep reversePermutation around for now.

  template <typename ExecutionSpace, typename Predicates>
  static Kokkos::View<unsigned int *, DeviceType>
  sortQueriesAlongZOrderCurve(ExecutionSpace const &space,
                              Box const &scene_bounding_box,
                              Predicates const &predicates)
  {
<<<<<<< HEAD
    Kokkos::View<Box, DeviceType> bounds("bounds");
    Kokkos::deep_copy(space, bounds, scene_bounding_box);
    return sortQueriesAlongZOrderCurve(space, bounds, predicates);
  }

  template <typename ExecutionSpace, typename Predicates>
  static Kokkos::View<unsigned int *, DeviceType>
  sortQueriesAlongZOrderCurve(ExecutionSpace const &space,
                              Kokkos::View<Box const, DeviceType> bounds,
                              Predicates const &predicates)
  {
    using Access = AccessTraits<Predicates, PredicatesTag>;
=======
    using Access = Traits::Access<Predicates, Traits::PredicatesTag>;
>>>>>>> b7342ad5
    auto const n_queries = Access::size(predicates);

    Kokkos::View<unsigned int *, DeviceType> morton_codes(
        Kokkos::ViewAllocateWithoutInitializing("morton"), n_queries);
    Kokkos::parallel_for(
        ARBORX_MARK_REGION("assign_morton_codes_to_queries"),
        Kokkos::RangePolicy<ExecutionSpace>(space, 0, n_queries),
        KOKKOS_LAMBDA(int i) {
          Point xyz =
              Details::returnCentroid(getGeometry(Access::get(predicates, i)));
          translateAndScale(xyz, xyz, scene_bounding_box);
          morton_codes(i) = morton3D(xyz[0], xyz[1], xyz[2]);
        });

    return sortObjects(space, morton_codes);
  }

  // NOTE  trailing return type seems required :(
  // error: The enclosing parent function ("applyPermutation") for an extended
  // __host__ __device__ lambda must not have deduced return type
  template <typename ExecutionSpace, typename Predicates>
  static auto
  applyPermutation(ExecutionSpace const &space,
                   Kokkos::View<unsigned int const *, DeviceType> permute,
                   Predicates const &v)
      -> Kokkos::View<
          typename Helper<AccessTraits<Predicates, PredicatesTag>>::type *,
          DeviceType>
  {
    using Access = AccessTraits<Predicates, PredicatesTag>;
    auto const n = Access::size(v);
    ARBORX_ASSERT(permute.extent(0) == n);

    using T = std::decay_t<decltype(
        Access::get(std::declval<Predicates const &>(), std::declval<int>()))>;
    Kokkos::View<T *, DeviceType> w(
        Kokkos::ViewAllocateWithoutInitializing("predicates"), n);
    Kokkos::parallel_for(
        ARBORX_MARK_REGION("permute_entries"),
        Kokkos::RangePolicy<ExecutionSpace>(space, 0, n),
        KOKKOS_LAMBDA(int i) { w(i) = Access::get(v, permute(i)); });

    return w;
  }

  template <typename ExecutionSpace, typename Permute, typename Offset>
  static typename Offset::non_const_type
  permuteOffset(ExecutionSpace const &space, Permute const &permute,
                Offset const &offset)
  {
    auto const n = permute.extent(0);
    ARBORX_ASSERT(offset.extent(0) == n + 1);

    auto tmp_offset = cloneWithoutInitializingNorCopying(offset);
    Kokkos::parallel_for(
        ARBORX_MARK_REGION("adjacent_difference_and_permutation"),
        Kokkos::RangePolicy<ExecutionSpace>(space, 0, n), KOKKOS_LAMBDA(int i) {
          tmp_offset(permute(i)) = offset(i + 1) - offset(i);
        });

    exclusivePrefixSum(space, tmp_offset);

    return tmp_offset;
  }

  template <typename ExecutionSpace, typename Permute, typename Values,
            typename Offset, typename Offset2>
  static typename Values::non_const_type
  permuteIndices(ExecutionSpace const &space, Permute const &permute,
                 Values const &indices, Offset const &offset,
                 Offset2 const &tmp_offset)
  {
    auto const n = permute.extent(0);

    ARBORX_ASSERT(offset.extent(0) == n + 1);
    ARBORX_ASSERT(tmp_offset.extent(0) == n + 1);
    ARBORX_ASSERT(lastElement(offset) == indices.extent_int(0));
    ARBORX_ASSERT(lastElement(tmp_offset) == indices.extent_int(0));

    auto tmp_indices = cloneWithoutInitializingNorCopying(indices);
    Kokkos::parallel_for(
        ARBORX_MARK_REGION("permute_indices"),
        Kokkos::RangePolicy<ExecutionSpace>(space, 0, n), KOKKOS_LAMBDA(int q) {
          for (int i = 0; i < offset(q + 1) - offset(q); ++i)
          {
            tmp_indices(tmp_offset(permute(q)) + i) = indices(offset(q) + i);
          }
        });
    return tmp_indices;
  }

  template <typename ExecutionSpace, typename T, typename... P>
  static std::tuple<Kokkos::View<int *, DeviceType>, Kokkos::View<T *, P...>>
  reversePermutation(ExecutionSpace const &space,
                     Kokkos::View<unsigned int const *, DeviceType> permute,
                     Kokkos::View<int const *, DeviceType> offset,
                     Kokkos::View<T /*const*/ *, P...> out)
  {
    auto const tmp_offset = permuteOffset(space, permute, offset);

    auto const tmp_out =
        permuteIndices(space, permute, out, offset, tmp_offset);
    return std::make_tuple(tmp_offset, tmp_out);
  }

  template <typename ExecutionSpace>
  static std::tuple<Kokkos::View<int *, DeviceType>,
                    Kokkos::View<int *, DeviceType>,
                    Kokkos::View<float *, DeviceType>>
  reversePermutation(ExecutionSpace const &space,
                     Kokkos::View<unsigned int const *, DeviceType> permute,
                     Kokkos::View<int const *, DeviceType> offset,
                     Kokkos::View<int const *, DeviceType> indices,
                     Kokkos::View<float const *, DeviceType> distances)
  {
    auto const tmp_offset = permuteOffset(permute, offset);

    auto const tmp_indices =
        permuteIndices(space, permute, indices, offset, tmp_offset);

    auto const tmp_distances =
        permuteIndices(space, permute, distances, offset, tmp_offset);

    return std::make_tuple(tmp_offset, tmp_indices, tmp_distances);
  }
};

} // namespace Details
} // namespace ArborX

#endif<|MERGE_RESOLUTION|>--- conflicted
+++ resolved
@@ -53,22 +53,7 @@
                               Box const &scene_bounding_box,
                               Predicates const &predicates)
   {
-<<<<<<< HEAD
-    Kokkos::View<Box, DeviceType> bounds("bounds");
-    Kokkos::deep_copy(space, bounds, scene_bounding_box);
-    return sortQueriesAlongZOrderCurve(space, bounds, predicates);
-  }
-
-  template <typename ExecutionSpace, typename Predicates>
-  static Kokkos::View<unsigned int *, DeviceType>
-  sortQueriesAlongZOrderCurve(ExecutionSpace const &space,
-                              Kokkos::View<Box const, DeviceType> bounds,
-                              Predicates const &predicates)
-  {
     using Access = AccessTraits<Predicates, PredicatesTag>;
-=======
-    using Access = Traits::Access<Predicates, Traits::PredicatesTag>;
->>>>>>> b7342ad5
     auto const n_queries = Access::size(predicates);
 
     Kokkos::View<unsigned int *, DeviceType> morton_codes(
